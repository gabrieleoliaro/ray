// Copyright 2017 The Ray Authors.
//
// Licensed under the Apache License, Version 2.0 (the "License");
// you may not use this file except in compliance with the License.
// You may obtain a copy of the License at
//
//  http://www.apache.org/licenses/LICENSE-2.0
//
// Unless required by applicable law or agreed to in writing, software
// distributed under the License is distributed on an "AS IS" BASIS,
// WITHOUT WARRANTIES OR CONDITIONS OF ANY KIND, either express or implied.
// See the License for the specific language governing permissions and
// limitations under the License.

#pragma once

#include <boost/asio/thread_pool.hpp>
#include <boost/thread.hpp>
#include <list>
#include <queue>
#include <set>
#include <utility>

#include "absl/base/thread_annotations.h"
#include "absl/container/flat_hash_map.h"
#include "absl/container/flat_hash_set.h"
#include "absl/synchronization/mutex.h"
#include "ray/common/id.h"
#include "ray/common/ray_object.h"
#include "ray/core_worker/context.h"
#include "ray/core_worker/fiber.h"
#include "ray/core_worker/store_provider/memory_store/memory_store.h"
#include "ray/core_worker/task_manager.h"
#include "ray/core_worker/transport/dependency_resolver.h"
#include "ray/rpc/grpc_server.h"
#include "ray/rpc/worker/core_worker_client.h"

namespace {}  // namespace

namespace ray {

/// The max time to wait for out-of-order tasks.
const int kMaxReorderWaitSeconds = 30;

/// In direct actor call task submitter and receiver, a task is directly submitted
/// to the actor that will execute it.

// Interface for testing.
class CoreWorkerDirectActorTaskSubmitterInterface {
 public:
  virtual void AddActorQueueIfNotExists(const ActorID &actor_id) = 0;
  virtual void ConnectActor(const ActorID &actor_id, const rpc::Address &address,
                            int64_t num_restarts) = 0;
  virtual void DisconnectActor(const ActorID &actor_id, int64_t num_restarts,
                               bool dead = false) = 0;
  virtual void KillActor(const ActorID &actor_id, bool force_kill, bool no_restart) = 0;

  virtual ~CoreWorkerDirectActorTaskSubmitterInterface() {}
};

// This class is thread-safe.
class CoreWorkerDirectActorTaskSubmitter
    : public CoreWorkerDirectActorTaskSubmitterInterface {
 public:
  CoreWorkerDirectActorTaskSubmitter(
      std::shared_ptr<rpc::CoreWorkerClientPool> core_worker_client_pool,
      std::shared_ptr<CoreWorkerMemoryStore> store,
      std::shared_ptr<TaskFinisherInterface> task_finisher)
      : core_worker_client_pool_(core_worker_client_pool),
        resolver_(store, task_finisher),
        task_finisher_(task_finisher) {}

  /// Add an actor queue. This should be called whenever a reference to an
  /// actor is created in the language frontend.
  /// TODO(swang): Remove the actor queue once it is sure that this worker will
  /// not receive another reference to the same actor.
  ///
  /// \param[in] actor_id The actor for whom to add a queue.
  void AddActorQueueIfNotExists(const ActorID &actor_id);

  /// Submit a task to an actor for execution.
  ///
  /// \param[in] task The task spec to submit.
  /// \return Status::Invalid if the task is not yet supported.
  Status SubmitTask(TaskSpecification task_spec);

  /// Tell this actor to exit immediately.
  ///
  /// \param[in] actor_id The actor_id of the actor to kill.
  /// \param[in] force_kill Whether to force kill the actor, or let the actor
  /// try a clean exit.
  /// \param[in] no_restart If set to true, the killed actor will not be
  /// restarted anymore.
  void KillActor(const ActorID &actor_id, bool force_kill, bool no_restart);

  /// Create connection to actor and send all pending tasks.
  ///
  /// \param[in] actor_id Actor ID.
  /// \param[in] address The new address of the actor.
  /// \param[in] num_restarts How many times this actor has been restarted
  /// before. If we've already seen a later incarnation of the actor, we will
  /// ignore the command to connect.
  void ConnectActor(const ActorID &actor_id, const rpc::Address &address,
                    int64_t num_restarts);

  /// Disconnect from a failed actor.
  ///
  /// \param[in] actor_id Actor ID.
  /// \param[in] num_restarts How many times this actor has been restarted
  /// before. If we've already seen a later incarnation of the actor, we will
  /// ignore the command to connect.
  /// \param[in] dead Whether the actor is permanently dead. In this case, all
  /// pending tasks for the actor should be failed.
  void DisconnectActor(const ActorID &actor_id, int64_t num_restarts, bool dead = false);

  /// Set the timerstamp for the caller.
  void SetCallerCreationTimestamp(int64_t timestamp);

 private:
  struct ClientQueue {
    /// The current state of the actor. If this is ALIVE, then we should have
    /// an RPC client to the actor. If this is DEAD, then all tasks in the
    /// queue will be marked failed and all other ClientQueue state is ignored.
    rpc::ActorTableData::ActorState state = rpc::ActorTableData::DEPENDENCIES_UNREADY;
    /// How many times this actor has been restarted before. Starts at -1 to
    /// indicate that the actor is not yet created. This is used to drop stale
    /// messages from the GCS.
    int64_t num_restarts = -1;
    /// The RPC client. We use shared_ptr to enable shared_from_this for
    /// pending client callbacks.
    std::shared_ptr<rpc::CoreWorkerClientInterface> rpc_client = nullptr;
    /// The intended worker ID of the actor.
    std::string worker_id = "";

    /// The actor's pending requests, ordered by the task number (see below
    /// diagram) in the request. The bool indicates whether the dependencies
    /// for that task have been resolved yet. A task will be sent after its
    /// dependencies have been resolved and its task number matches
    /// next_send_position.
    std::map<uint64_t, std::pair<TaskSpecification, bool>> requests;

    /// Diagram of the sequence numbers assigned to actor tasks during actor
    /// crash and restart:
    ///
    /// The actor starts, and 10 tasks are submitted. We have sent 6 tasks
    /// (0-5) so far, and have received a successful reply for 4 tasks (0-3).
    /// 0 1 2 3 4 5 6 7 8 9
    ///             ^ next_send_position
    ///         ^ next_task_reply_position
    /// ^ caller_starts_at
    ///
    /// Suppose the actor crashes and recovers. Then, caller_starts_at is reset
    /// to the current next_task_reply_position. caller_starts_at is then subtracted
    /// from each task's counter, so the recovered actor will receive the
    /// sequence numbers 0, 1, 2 (and so on) for tasks 4, 5, 6, respectively.
    /// Therefore, the recovered actor will restart execution from task 4.
    /// 0 1 2 3 4 5 6 7 8 9
    ///             ^ next_send_position
    ///         ^ next_task_reply_position
    ///         ^ caller_starts_at
    ///
    /// New actor tasks will continue to be sent even while tasks are being
    /// resubmitted, but the receiving worker will only execute them after the
    /// resent tasks. For example, this diagram shows what happens if task 6 is
    /// sent for the first time, tasks 4 and 5 have been resent, and we have
    /// received a successful reply for task 4.
    /// 0 1 2 3 4 5 6 7 8 9
    ///               ^ next_send_position
    ///           ^ next_task_reply_position
    ///         ^ caller_starts_at
    ///
    /// The send position of the next task to send to this actor. This sequence
    /// number increases monotonically.
    uint64_t next_send_position = 0;
    /// The offset at which the the actor should start its counter for this
    /// caller. This is used for actors that can be restarted, so that the new
    /// instance of the actor knows from which task to start executing.
    uint64_t caller_starts_at = 0;
    /// Out of the tasks sent by this worker to the actor, the number of tasks
    /// that we will never send to the actor again. This is used to reset
    /// caller_starts_at if the actor dies and is restarted. We only include
    /// tasks that will not be sent again, to support automatic task retry on
    /// actor failure. This value only tracks consecutive tasks that are completed.
    /// Tasks completed out of order will be cached in out_of_completed_tasks first.
    uint64_t next_task_reply_position = 0;

    /// The temporary container for tasks completed out of order. It can happen in
    /// async or threaded actor mode. This map is used to store the seqno and task
    /// spec for (1) increment next_task_reply_position later when the in order tasks are
    /// returned (2) resend the tasks to restarted actor so retried tasks can maintain
    /// ordering.
    // NOTE(simon): consider absl::btree_set for performance, but it requires updating
    // abseil.
    std::map<uint64_t, TaskSpecification> out_of_order_completed_tasks;

    /// A force-kill request that should be sent to the actor once an RPC
    /// client to the actor is available.
    absl::optional<rpc::KillActorRequest> pending_force_kill;
  };

  /// Push a task to a remote actor via the given client.
  /// Note, this function doesn't return any error status code. If an error occurs while
  /// sending the request, this task will be treated as failed.
  ///
  /// \param[in] queue The actor queue. Contains the RPC client state.
  /// \param[in] task_spec The task to send.
  /// \param[in] skip_queue Whether to skip the task queue. This will send the
  /// task for execution immediately.
  /// \return Void.
  void PushActorTask(const ClientQueue &queue, const TaskSpecification &task_spec,
                     bool skip_queue) EXCLUSIVE_LOCKS_REQUIRED(mu_);

  /// Send all pending tasks for an actor.
  ///
  /// \param[in] actor_id Actor ID.
  /// \return Void.
  void SendPendingTasks(const ActorID &actor_id) EXCLUSIVE_LOCKS_REQUIRED(mu_);

  /// Resend all previously-received, out-of-order, received tasks for an actor.
  /// When sending these tasks, the tasks will have the flag skip_execution=true.
  ///
  /// \param[in] actor_id Actor ID.
  /// \return Void.
  void ResendOutOfOrderTasks(const ActorID &actor_id) EXCLUSIVE_LOCKS_REQUIRED(mu_);

  /// Disconnect the RPC client for an actor.
  void DisconnectRpcClient(ClientQueue &queue) EXCLUSIVE_LOCKS_REQUIRED(mu_);

  /// Whether the specified actor is alive.
  ///
  /// \param[in] actor_id The actor ID.
  /// \return Whether this actor is alive.
  bool IsActorAlive(const ActorID &actor_id) const;

  /// Pool for producing new core worker clients.
  std::shared_ptr<rpc::CoreWorkerClientPool> core_worker_client_pool_;

  /// Mutex to protect the various maps below.
  mutable absl::Mutex mu_;

  absl::flat_hash_map<ActorID, ClientQueue> client_queues_ GUARDED_BY(mu_);

  /// Resolve direct call object dependencies.
  LocalDependencyResolver resolver_;

  /// Used to complete tasks.
  std::shared_ptr<TaskFinisherInterface> task_finisher_;

  friend class CoreWorkerTest;
};

/// Object dependency and RPC state of an inbound request.
class InboundRequest {
 public:
  InboundRequest(){};
  InboundRequest(std::function<void()> accept_callback,
<<<<<<< HEAD
                 std::function<void()> reject_callback,
                 std::function<void(rpc::Address)> steal_callback, TaskID task_id,
                 bool has_dependencies)
      : accept_callback_(accept_callback),
        reject_callback_(reject_callback),
        steal_callback_(steal_callback),
=======
                 std::function<void()> reject_callback, TaskID task_id,
                 bool has_dependencies)
      : accept_callback_(accept_callback),
        reject_callback_(reject_callback),
>>>>>>> 1e113d2e
        task_id(task_id),
        has_pending_dependencies_(has_dependencies) {}

  void Accept() { accept_callback_(); }
  void Cancel() { reject_callback_(); }
  void Steal(rpc::Address thief_addr, rpc::StealTasksReply *reply) {
    steal_callback_(thief_addr);
  }
  bool CanExecute() const { return !has_pending_dependencies_; }
  ray::TaskID TaskID() const { return task_id; }
  void MarkDependenciesSatisfied() { has_pending_dependencies_ = false; }

 private:
  std::function<void()> accept_callback_;
  std::function<void()> reject_callback_;
<<<<<<< HEAD
  std::function<void(rpc::Address)> steal_callback_;
=======
>>>>>>> 1e113d2e
  ray::TaskID task_id;
  bool has_pending_dependencies_;
};

/// Waits for an object dependency to become available. Abstract for testing.
class DependencyWaiter {
 public:
  /// Calls `callback` once the specified objects become available.
  virtual void Wait(const std::vector<rpc::ObjectReference> &dependencies,
                    std::function<void()> on_dependencies_available) = 0;

  virtual ~DependencyWaiter(){};
};

class DependencyWaiterImpl : public DependencyWaiter {
 public:
  DependencyWaiterImpl(DependencyWaiterInterface &dependency_client)
      : dependency_client_(dependency_client) {}

  void Wait(const std::vector<rpc::ObjectReference> &dependencies,
            std::function<void()> on_dependencies_available) override {
    auto tag = next_request_id_++;
    requests_[tag] = on_dependencies_available;
    RAY_CHECK_OK(dependency_client_.WaitForDirectActorCallArgs(dependencies, tag));
  }

  /// Fulfills the callback stored by Wait().
  void OnWaitComplete(int64_t tag) {
    auto it = requests_.find(tag);
    RAY_CHECK(it != requests_.end());
    it->second();
    requests_.erase(it);
  }

 private:
  int64_t next_request_id_ = 0;
  std::unordered_map<int64_t, std::function<void()>> requests_;
  DependencyWaiterInterface &dependency_client_;
};

/// Wraps a thread-pool to block posts until the pool has free slots. This is used
/// by the SchedulingQueue to provide backpressure to clients.
class BoundedExecutor {
 public:
  BoundedExecutor(int max_concurrency)
      : num_running_(0), max_concurrency_(max_concurrency), pool_(max_concurrency){};

  /// Posts work to the pool, blocking if no free threads are available.
  void PostBlocking(std::function<void()> fn) {
    mu_.LockWhen(absl::Condition(this, &BoundedExecutor::ThreadsAvailable));
    num_running_ += 1;
    mu_.Unlock();
    boost::asio::post(pool_, [this, fn]() {
      fn();
      absl::MutexLock lock(&mu_);
      num_running_ -= 1;
    });
  }

 private:
  bool ThreadsAvailable() EXCLUSIVE_LOCKS_REQUIRED(mu_) {
    return num_running_ < max_concurrency_;
  }

  /// Protects access to the counters below.
  absl::Mutex mu_;
  /// The number of currently running tasks.
  int num_running_ GUARDED_BY(mu_);
  /// The max number of concurrently running tasks allowed.
  const int max_concurrency_;
  /// The underlying thread pool for running tasks.
  boost::asio::thread_pool pool_;
};

/// Used to implement task queueing at the worker. Abstraction to provide a common
/// interface for actor tasks as well as normal ones.
class SchedulingQueue {
 public:
  virtual void Add(int64_t seq_no, int64_t client_processed_up_to,
                   std::function<void()> accept_request,
<<<<<<< HEAD
                   std::function<void()> reject_request,
                   std::function<void(rpc::Address)> steal_request = nullptr,
                   TaskID task_id = TaskID::Nil(),
                   const std::vector<rpc::ObjectReference> &dependencies = {}) = 0;
  virtual void ScheduleRequests() = 0;
  virtual bool TaskQueueEmpty() const = 0;
  virtual size_t Size() const = 0;
  virtual size_t Steal(size_t max_tasks, rpc::Address thief_addr,
                       rpc::StealTasksReply *reply) = 0;
=======
                   std::function<void()> reject_request, TaskID task_id = TaskID::Nil(),
                   const std::vector<rpc::ObjectReference> &dependencies = {}) = 0;
  virtual void ScheduleRequests() = 0;
  virtual bool TaskQueueEmpty() const = 0;
  virtual bool CancelTaskIfFound(TaskID task_id) = 0;
>>>>>>> 1e113d2e
  virtual ~SchedulingQueue(){};
};

/// Used to ensure serial order of task execution per actor handle.
/// See direct_actor.proto for a description of the ordering protocol.
class ActorSchedulingQueue : public SchedulingQueue {
 public:
  ActorSchedulingQueue(boost::asio::io_service &main_io_service, DependencyWaiter &waiter,
                       WorkerContext &worker_context,
                       int64_t reorder_wait_seconds = kMaxReorderWaitSeconds)
      : worker_context_(worker_context),
        reorder_wait_seconds_(reorder_wait_seconds),
        wait_timer_(main_io_service),
        main_thread_id_(boost::this_thread::get_id()),
        waiter_(waiter) {}

  bool TaskQueueEmpty() const {
    RAY_CHECK(false) << "TaskQueueEmpty() not implemented for actor queues";
    // The return instruction will never be executed, but we need to include it
    // nonetheless because this is a non-void function.
    return false;
  }

  size_t Size() const {
    RAY_CHECK(false) << "Size() not implemented for actor queues";
    // The return instruction will never be executed, but we need to include it
    // nonetheless because this is a non-void function.
    return 0;
  }

  /// Add a new actor task's callbacks to the worker queue.
  void Add(int64_t seq_no, int64_t client_processed_up_to,
           std::function<void()> accept_request, std::function<void()> reject_request,
<<<<<<< HEAD
           std::function<void(rpc::Address)> steal_request = nullptr,
=======
>>>>>>> 1e113d2e
           TaskID task_id = TaskID::Nil(),
           const std::vector<rpc::ObjectReference> &dependencies = {}) {
    // A seq_no of -1 means no ordering constraint. Actor tasks must be executed in order.
    RAY_CHECK(seq_no != -1);

    RAY_CHECK(boost::this_thread::get_id() == main_thread_id_);
    if (client_processed_up_to >= next_seq_no_) {
      RAY_LOG(ERROR) << "client skipping requests " << next_seq_no_ << " to "
                     << client_processed_up_to;
      next_seq_no_ = client_processed_up_to + 1;
    }
    RAY_LOG(DEBUG) << "Enqueue " << seq_no << " cur seqno " << next_seq_no_;
<<<<<<< HEAD
    pending_actor_tasks_[seq_no] = InboundRequest(
        accept_request, reject_request, steal_request, task_id, dependencies.size() > 0);
=======
    pending_actor_tasks_[seq_no] =
        InboundRequest(accept_request, reject_request, task_id, dependencies.size() > 0);
>>>>>>> 1e113d2e
    if (dependencies.size() > 0) {
      waiter_.Wait(dependencies, [seq_no, this]() {
        RAY_CHECK(boost::this_thread::get_id() == main_thread_id_);
        auto it = pending_actor_tasks_.find(seq_no);
        if (it != pending_actor_tasks_.end()) {
          it->second.MarkDependenciesSatisfied();
          ScheduleRequests();
        }
      });
    }
    ScheduleRequests();
  }

<<<<<<< HEAD
  size_t Steal(size_t max_tasks, rpc::Address thief_addr, rpc::StealTasksReply *reply) {
    RAY_CHECK(false) << "Cannot steal actor tasks";
    // The return instruction will never be executed, but we need to include it
    // nonetheless because this is a non-void function.
    return 0;
=======
  // We don't allow the cancellation of actor tasks, so invoking CancelTaskIfFound results
  // in a fatal error.
  bool CancelTaskIfFound(TaskID task_id) {
    RAY_CHECK(false) << "Cannot cancel actor tasks";
    // The return instruction will never be executed, but we need to include it
    // nonetheless because this is a non-void function.
    return false;
>>>>>>> 1e113d2e
  }

  /// Schedules as many requests as possible in sequence.
  void ScheduleRequests() {
    // Only call SetMaxActorConcurrency to configure threadpool size when the
    // actor is not async actor. Async actor is single threaded.
    int max_concurrency = worker_context_.CurrentActorMaxConcurrency();
    if (worker_context_.CurrentActorIsAsync()) {
      // If this is an async actor, initialize the fiber state once.
      if (!is_asyncio_) {
        RAY_LOG(DEBUG) << "Setting direct actor as async, creating new fiber thread.";
        fiber_state_.reset(new FiberState(max_concurrency));
        is_asyncio_ = true;
      }
    } else {
      // If this is a concurrency actor (not async), initialize the thread pool once.
      if (max_concurrency != 1 && !pool_) {
        RAY_LOG(INFO) << "Creating new thread pool of size " << max_concurrency;
        pool_.reset(new BoundedExecutor(max_concurrency));
      }
    }

    // Cancel any stale requests that the client doesn't need any longer.
    while (!pending_actor_tasks_.empty() &&
           pending_actor_tasks_.begin()->first < next_seq_no_) {
      auto head = pending_actor_tasks_.begin();
      RAY_LOG(ERROR) << "Cancelling stale RPC with seqno "
                     << pending_actor_tasks_.begin()->first << " < " << next_seq_no_;
      head->second.Cancel();
      pending_actor_tasks_.erase(head);
    }

    // Process as many in-order requests as we can.
    while (!pending_actor_tasks_.empty() &&
           pending_actor_tasks_.begin()->first == next_seq_no_ &&
           pending_actor_tasks_.begin()->second.CanExecute()) {
      auto head = pending_actor_tasks_.begin();
      auto request = head->second;

      if (is_asyncio_) {
        // Process async actor task.
        fiber_state_->EnqueueFiber([request]() mutable { request.Accept(); });
      } else if (pool_) {
        // Process concurrent actor task.
        pool_->PostBlocking([request]() mutable { request.Accept(); });
      } else {
        // Process normal actor task.
        request.Accept();
      }
      pending_actor_tasks_.erase(head);
      next_seq_no_++;
    }

    if (pending_actor_tasks_.empty() ||
        !pending_actor_tasks_.begin()->second.CanExecute()) {
      // No timeout for object dependency waits.
      wait_timer_.cancel();
    } else {
      // Set a timeout on the queued tasks to avoid an infinite wait on failure.
      wait_timer_.expires_from_now(boost::posix_time::seconds(reorder_wait_seconds_));
      RAY_LOG(DEBUG) << "waiting for " << next_seq_no_ << " queue size "
                     << pending_actor_tasks_.size();
      wait_timer_.async_wait([this](const boost::system::error_code &error) {
        if (error == boost::asio::error::operation_aborted) {
          return;  // time deadline was adjusted
        }
        OnSequencingWaitTimeout();
      });
    }
  }

 private:
  /// Called when we time out waiting for an earlier task to show up.
  void OnSequencingWaitTimeout() {
    RAY_CHECK(boost::this_thread::get_id() == main_thread_id_);
    RAY_LOG(ERROR) << "timed out waiting for " << next_seq_no_
                   << ", cancelling all queued tasks";
    while (!pending_actor_tasks_.empty()) {
      auto head = pending_actor_tasks_.begin();
      head->second.Cancel();
      next_seq_no_ = std::max(next_seq_no_, head->first + 1);
      pending_actor_tasks_.erase(head);
    }
  }

  // Worker context.
  WorkerContext &worker_context_;
  /// Max time in seconds to wait for dependencies to show up.
  const int64_t reorder_wait_seconds_ = 0;
  /// Sorted map of (accept, rej) task callbacks keyed by their sequence number.
  std::map<int64_t, InboundRequest> pending_actor_tasks_;
  /// The next sequence number we are waiting for to arrive.
  int64_t next_seq_no_ = 0;
  /// Timer for waiting on dependencies. Note that this is set on the task main
  /// io service, which is fine since it only ever fires if no tasks are running.
  boost::asio::deadline_timer wait_timer_;
  /// The id of the thread that constructed this scheduling queue.
  boost::thread::id main_thread_id_;
  /// Reference to the waiter owned by the task receiver.
  DependencyWaiter &waiter_;
  /// If concurrent calls are allowed, holds the pool for executing these tasks.
  std::unique_ptr<BoundedExecutor> pool_;
  /// Whether we should enqueue requests into asyncio pool. Setting this to true
  /// will instantiate all tasks as fibers that can be yielded.
  bool is_asyncio_ = false;
  /// If use_asyncio_ is true, fiber_state_ contains the running state required
  /// to enable continuation and work together with python asyncio.
  std::unique_ptr<FiberState> fiber_state_;
  friend class SchedulingQueueTest;
};

/// Used to implement the non-actor task queue. These tasks do not have ordering
/// constraints.
class NormalSchedulingQueue : public SchedulingQueue {
 public:
  NormalSchedulingQueue(){};

  bool TaskQueueEmpty() const {
    absl::MutexLock lock(&mu_);
    return pending_normal_tasks_.empty();
  }

  // Returns the current size of the task queue.
  size_t Size() const {
    absl::MutexLock lock(&mu_);
    return pending_normal_tasks_.size();
  }

  /// Add a new task's callbacks to the worker queue.
  void Add(int64_t seq_no, int64_t client_processed_up_to,
           std::function<void()> accept_request, std::function<void()> reject_request,
<<<<<<< HEAD
           std::function<void(rpc::Address)> steal_request = nullptr,
=======
>>>>>>> 1e113d2e
           TaskID task_id = TaskID::Nil(),
           const std::vector<rpc::ObjectReference> &dependencies = {}) {
    absl::MutexLock lock(&mu_);
    // Normal tasks should not have ordering constraints.
    RAY_CHECK(seq_no == -1);
    // Create a InboundRequest object for the new task, and add it to the queue.
<<<<<<< HEAD
    pending_normal_tasks_.push_back(InboundRequest(
        accept_request, reject_request, steal_request, task_id, dependencies.size() > 0));
  }

  /// Steal up to max_tasks tasks by removing them from the queue and responding to the
  /// owner.
  size_t Steal(size_t max_tasks, rpc::Address thief_addr, rpc::StealTasksReply *reply) {
    size_t tasks_stolen = 0;

    while (tasks_stolen < max_tasks) {
      InboundRequest tail;
      {
        absl::MutexLock lock(&mu_);
        if (!pending_normal_tasks_.empty()) {
          tail = pending_normal_tasks_.back();
          pending_normal_tasks_.pop_back();

        } else {
          return tasks_stolen;
        }
      }
      tail.Steal(thief_addr, reply);
      tasks_stolen++;
    }

    return tasks_stolen;
=======
    pending_normal_tasks_.push_back(
        InboundRequest(accept_request, reject_request, task_id, dependencies.size() > 0));
  }

  // Search for an InboundRequest associated with the task that we are trying to cancel.
  // If found, remove the InboundRequest from the queue and return true. Otherwise, return
  // false.
  bool CancelTaskIfFound(TaskID task_id) {
    absl::MutexLock lock(&mu_);
    for (std::deque<InboundRequest>::reverse_iterator it = pending_normal_tasks_.rbegin();
         it != pending_normal_tasks_.rend(); ++it) {
      if (it->TaskID() == task_id) {
        pending_normal_tasks_.erase(std::next(it).base());
        return true;
      }
    }
    return false;
>>>>>>> 1e113d2e
  }

  /// Schedules as many requests as possible in sequence.
  void ScheduleRequests() {
    while (true) {
      InboundRequest head;
      {
        absl::MutexLock lock(&mu_);
        if (!pending_normal_tasks_.empty()) {
          head = pending_normal_tasks_.front();
          pending_normal_tasks_.pop_front();
        } else {
          return;
        }
      }
      head.Accept();
    }
  }

 private:
  /// Protects access to the dequeue below.
  mutable absl::Mutex mu_;
  /// Queue with (accept, rej) callbacks for non-actor tasks
  std::deque<InboundRequest> pending_normal_tasks_ GUARDED_BY(mu_);
  friend class SchedulingQueueTest;
};

class CoreWorkerDirectTaskReceiver {
 public:
  using TaskHandler =
      std::function<Status(const TaskSpecification &task_spec,
                           const std::shared_ptr<ResourceMappingType> resource_ids,
                           std::vector<std::shared_ptr<RayObject>> *return_objects,
                           ReferenceCounter::ReferenceTableProto *borrower_refs)>;

  using OnTaskDone = std::function<ray::Status()>;

  CoreWorkerDirectTaskReceiver(WorkerContext &worker_context,
                               boost::asio::io_service &main_io_service,
                               const TaskHandler &task_handler,
                               const OnTaskDone &task_done)
      : worker_context_(worker_context),
        task_handler_(task_handler),
        task_main_io_service_(main_io_service),
        task_done_(task_done) {}

  /// Initialize this receiver. This must be called prior to use.
  void Init(std::shared_ptr<rpc::CoreWorkerClientPool>, rpc::Address rpc_address,
            std::shared_ptr<DependencyWaiter> dependency_waiter);

  /// Handle a `PushTask` request. If it's an actor request, this function will enqueue
  /// the task and then start scheduling the requests to begin the execution. If it's a
  /// non-actor request, this function will just enqueue the task.
  ///
  /// \param[in] request The request message.
  /// \param[out] reply The reply message.
  /// \param[in] send_reply_callback The callback to be called when the request is done.
  void HandleTask(const rpc::PushTaskRequest &request, rpc::PushTaskReply *reply,
                  rpc::SendReplyCallback send_reply_callback);

  /// Pop tasks from the queue and execute them sequentially
  void RunNormalTasksFromQueue();

<<<<<<< HEAD
  /// Handle a `StealTask` request.
  ///
  /// \param[in] request The request message.
  /// \param[out] reply The reply message.
  /// \param[in] send_reply_callback The callback to be called when the request is done.
  void HandleStealTasks(const rpc::StealTasksRequest &request,
                        rpc::StealTasksReply *reply,
                        rpc::SendReplyCallback send_reply_callback);
=======
  bool CancelQueuedNormalTask(TaskID task_id);
>>>>>>> 1e113d2e

 private:
  // Worker context.
  WorkerContext &worker_context_;
  /// The callback function to process a task.
  TaskHandler task_handler_;
  /// The IO event loop for running tasks on.
  boost::asio::io_service &task_main_io_service_;
  /// The callback function to be invoked when finishing a task.
  OnTaskDone task_done_;
  /// Shared pool for producing new core worker clients.
  std::shared_ptr<rpc::CoreWorkerClientPool> client_pool_;
  /// Address of our RPC server.
  rpc::Address rpc_address_;
  /// Shared waiter for dependencies required by incoming tasks.
  std::shared_ptr<DependencyWaiter> waiter_;
  /// Queue of pending requests per actor handle.
  /// TODO(ekl) GC these queues once the handle is no longer active.
  std::unordered_map<WorkerID, std::unique_ptr<SchedulingQueue>> actor_scheduling_queues_;
  // Queue of pending normal (non-actor) tasks.
  std::unique_ptr<SchedulingQueue> normal_scheduling_queue_ =
      std::unique_ptr<SchedulingQueue>(new NormalSchedulingQueue());
};

}  // namespace ray<|MERGE_RESOLUTION|>--- conflicted
+++ resolved
@@ -254,19 +254,12 @@
  public:
   InboundRequest(){};
   InboundRequest(std::function<void()> accept_callback,
-<<<<<<< HEAD
                  std::function<void()> reject_callback,
                  std::function<void(rpc::Address)> steal_callback, TaskID task_id,
                  bool has_dependencies)
       : accept_callback_(accept_callback),
         reject_callback_(reject_callback),
         steal_callback_(steal_callback),
-=======
-                 std::function<void()> reject_callback, TaskID task_id,
-                 bool has_dependencies)
-      : accept_callback_(accept_callback),
-        reject_callback_(reject_callback),
->>>>>>> 1e113d2e
         task_id(task_id),
         has_pending_dependencies_(has_dependencies) {}
 
@@ -282,10 +275,7 @@
  private:
   std::function<void()> accept_callback_;
   std::function<void()> reject_callback_;
-<<<<<<< HEAD
   std::function<void(rpc::Address)> steal_callback_;
-=======
->>>>>>> 1e113d2e
   ray::TaskID task_id;
   bool has_pending_dependencies_;
 };
@@ -366,7 +356,6 @@
  public:
   virtual void Add(int64_t seq_no, int64_t client_processed_up_to,
                    std::function<void()> accept_request,
-<<<<<<< HEAD
                    std::function<void()> reject_request,
                    std::function<void(rpc::Address)> steal_request = nullptr,
                    TaskID task_id = TaskID::Nil(),
@@ -376,13 +365,7 @@
   virtual size_t Size() const = 0;
   virtual size_t Steal(size_t max_tasks, rpc::Address thief_addr,
                        rpc::StealTasksReply *reply) = 0;
-=======
-                   std::function<void()> reject_request, TaskID task_id = TaskID::Nil(),
-                   const std::vector<rpc::ObjectReference> &dependencies = {}) = 0;
-  virtual void ScheduleRequests() = 0;
-  virtual bool TaskQueueEmpty() const = 0;
   virtual bool CancelTaskIfFound(TaskID task_id) = 0;
->>>>>>> 1e113d2e
   virtual ~SchedulingQueue(){};
 };
 
@@ -416,10 +399,7 @@
   /// Add a new actor task's callbacks to the worker queue.
   void Add(int64_t seq_no, int64_t client_processed_up_to,
            std::function<void()> accept_request, std::function<void()> reject_request,
-<<<<<<< HEAD
            std::function<void(rpc::Address)> steal_request = nullptr,
-=======
->>>>>>> 1e113d2e
            TaskID task_id = TaskID::Nil(),
            const std::vector<rpc::ObjectReference> &dependencies = {}) {
     // A seq_no of -1 means no ordering constraint. Actor tasks must be executed in order.
@@ -432,13 +412,8 @@
       next_seq_no_ = client_processed_up_to + 1;
     }
     RAY_LOG(DEBUG) << "Enqueue " << seq_no << " cur seqno " << next_seq_no_;
-<<<<<<< HEAD
     pending_actor_tasks_[seq_no] = InboundRequest(
         accept_request, reject_request, steal_request, task_id, dependencies.size() > 0);
-=======
-    pending_actor_tasks_[seq_no] =
-        InboundRequest(accept_request, reject_request, task_id, dependencies.size() > 0);
->>>>>>> 1e113d2e
     if (dependencies.size() > 0) {
       waiter_.Wait(dependencies, [seq_no, this]() {
         RAY_CHECK(boost::this_thread::get_id() == main_thread_id_);
@@ -452,13 +427,13 @@
     ScheduleRequests();
   }
 
-<<<<<<< HEAD
+
   size_t Steal(size_t max_tasks, rpc::Address thief_addr, rpc::StealTasksReply *reply) {
     RAY_CHECK(false) << "Cannot steal actor tasks";
     // The return instruction will never be executed, but we need to include it
     // nonetheless because this is a non-void function.
     return 0;
-=======
+
   // We don't allow the cancellation of actor tasks, so invoking CancelTaskIfFound results
   // in a fatal error.
   bool CancelTaskIfFound(TaskID task_id) {
@@ -466,7 +441,6 @@
     // The return instruction will never be executed, but we need to include it
     // nonetheless because this is a non-void function.
     return false;
->>>>>>> 1e113d2e
   }
 
   /// Schedules as many requests as possible in sequence.
@@ -598,17 +572,13 @@
   /// Add a new task's callbacks to the worker queue.
   void Add(int64_t seq_no, int64_t client_processed_up_to,
            std::function<void()> accept_request, std::function<void()> reject_request,
-<<<<<<< HEAD
            std::function<void(rpc::Address)> steal_request = nullptr,
-=======
->>>>>>> 1e113d2e
            TaskID task_id = TaskID::Nil(),
            const std::vector<rpc::ObjectReference> &dependencies = {}) {
     absl::MutexLock lock(&mu_);
     // Normal tasks should not have ordering constraints.
     RAY_CHECK(seq_no == -1);
     // Create a InboundRequest object for the new task, and add it to the queue.
-<<<<<<< HEAD
     pending_normal_tasks_.push_back(InboundRequest(
         accept_request, reject_request, steal_request, task_id, dependencies.size() > 0));
   }
@@ -635,10 +605,7 @@
     }
 
     return tasks_stolen;
-=======
-    pending_normal_tasks_.push_back(
-        InboundRequest(accept_request, reject_request, task_id, dependencies.size() > 0));
-  }
+  } 
 
   // Search for an InboundRequest associated with the task that we are trying to cancel.
   // If found, remove the InboundRequest from the queue and return true. Otherwise, return
@@ -653,7 +620,6 @@
       }
     }
     return false;
->>>>>>> 1e113d2e
   }
 
   /// Schedules as many requests as possible in sequence.
@@ -717,7 +683,6 @@
   /// Pop tasks from the queue and execute them sequentially
   void RunNormalTasksFromQueue();
 
-<<<<<<< HEAD
   /// Handle a `StealTask` request.
   ///
   /// \param[in] request The request message.
@@ -726,9 +691,9 @@
   void HandleStealTasks(const rpc::StealTasksRequest &request,
                         rpc::StealTasksReply *reply,
                         rpc::SendReplyCallback send_reply_callback);
-=======
+
   bool CancelQueuedNormalTask(TaskID task_id);
->>>>>>> 1e113d2e
+
 
  private:
   // Worker context.
